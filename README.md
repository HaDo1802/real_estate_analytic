--- conflicted
+++ resolved
@@ -2,30 +2,7 @@
 
 A production-focused Extract, Transform, Load (ETL) pipeline that extracts real‑estate listings (Zillow), transforms and validates them, and loads them into a PostgreSQL database for analytics.
 
-Table of contents
-- [Project status](#project-status)
-- [Repository layout](#repository-layout)
-- [Quick start](#quick-start)
-- [Configuration](#configuration)
-- [Usage](#usage)
-  - [Run full pipeline](#run-full-pipeline)
-  - [Run individual modules](#run-individual-modules)
-- [Database schema](#database-schema)
-<<<<<<< HEAD
-=======
-- [Logging & monitoring](#logging--monitoring)
->>>>>>> 2dc1c89c
-- [Testing & development](#testing--development)
-- [Troubleshooting](#troubleshooting)
-- [Roadmap / Next steps](#roadmap--next-steps)
-- [Contributing](#contributing)
-- [License](#license)
-
-## Project status
-Stable for development and demonstration purposes. Intended for local or controlled production use after adding production-grade secrets management, CI/CD, and monitoring.
-
-## Repository layout
-This README is tailored to the files and layout that currently exist in this repository:
+## 🏗️ Project Structure
 
 ```
 real_estate_project/
@@ -131,74 +108,65 @@
 - Database setup helper:
 ```python
 from etl.main import setup_database
-setup_database()  # creates schema and necessary indexes (run once)
+setup_database()  # Run once to create the schema
 ```
 
-## Database schema
+## 🔑 Configuration Options
 
-The pipeline produces a `real_estate_properties` table with the essential columns used by the codebase:
+### Database Configuration
 
-| Column               | Type               | Description |
-|---------------------:|-------------------:|------------:|
-| id                   | SERIAL             | Primary key |
-| zillow_property_id   | BIGINT             | Unique Zillow property identifier |
-| street_address       | VARCHAR(255)       | Street address |
-| city                 | VARCHAR(100)       | City |
-| state                | VARCHAR(50)        | State |
-| zip_code             | VARCHAR(20)        | ZIP/postal code |
-| price                | DECIMAL(12,2)      | Listing price |
-| zestimate            | DECIMAL(12,2)      | Zillow estimate |
-| rent_zestimate       | DECIMAL(12,2)      | Rent estimate |
-| bathrooms            | INTEGER            | Number of bathrooms |
-| bedrooms             | INTEGER            | Number of bedrooms |
-| living_area_sqft     | DECIMAL(10,2)      | Living area (sqft) |
-| lot_area_sqft        | DECIMAL(12,2)      | Lot area (sqft) |
-| latitude             | DECIMAL(10,8)      | Latitude |
-| longitude            | DECIMAL(11,8)      | Longitude |
-| property_type        | VARCHAR(50)        | Property type |
-| listing_status       | VARCHAR(50)        | Listing status |
-| days_on_zillow       | INTEGER            | Days on market |
-| is_fsba              | BOOLEAN            | For sale by agent flag |
-| is_open_house        | BOOLEAN            | Open house flag |
-| country              | VARCHAR(50)        | Country |
-| currency             | VARCHAR(10)        | Currency code |
-| processed_at         | TIMESTAMP          | Processing timestamp |
-| created_at           | TIMESTAMP          | Record creation timestamp |
-| updated_at           | TIMESTAMP          | Last update timestamp |
+You can customize the database connection by passing a config dictionary:
 
-The loader uses upserts (INSERT ... ON CONFLICT) to avoid duplicate records. Indexes are created on common query columns — confirm in `etl/main.py` or `setup_database()` for exact index definitions.
+```python
+db_config = {
+    'host': 'localhost',        # Database host
+    'port': 5432,              # Database port  
+    'database': 'real_estate', # Database name
+    'username': 'postgres',    # Username
+    'password': 'password'     # Password
+}
+```
 
-<<<<<<< HEAD
-=======
-## Logging & monitoring
+### API Parameters
 
-- The pipeline emits logs to `etl_pipeline.log` (see `etl.main` for configuration).
-- Logs include extraction results, transformation statistics, DB operations, and errors.
-- For production, forward logs to a centralized system (e.g., ELK, Cloud Logging), and add metrics/alerts.
->>>>>>> 2dc1c89c
+Customize the data extraction:
 
-## Testing & development
+```python
+run_etl_pipeline(
+    location="New York, NY",    # Search location
+    status_type="ForRent",      # ForSale, ForRent, Sold
+    home_type="Condos"          # Houses, Condos, Townhomes
+)
+```
 
-- Use `etl/notebook.ipynb` for exploratory testing.
-- Test each component independently before running the full pipeline:
-  - extract -> returns raw payload
-  - transform -> returns a validated DataFrame or structured payload
-  - load -> persists records to PostgreSQL
+## 📝 Logging
 
-Consider adding:
-- Unit tests (pytest)
-- Integration tests using a disposable PostgreSQL (Docker)
-- Linting (flake8/black) and pre-commit hooks
+The pipeline creates detailed logs in `etl_pipeline.log` with information about:
+- Data extraction results
+- Transformation statistics
+- Database operations
+- Error messages and debugging info
 
-## Troubleshooting
+## ⚠️ Important Notes
 
-Common issues
-- Connection errors: verify PostgreSQL is running, host/port/credentials are correct.
-- API limits or missing credentials: ensure the Zillow API key is set and respected by `extract.py`.
-- Memory pressure: process large datasets in batches rather than single large in-memory DataFrames.
-- Duplicate entries: confirm upsert behavior and unique constraints in DB schema.
+1. **API Key**: Make sure your Zillow API key is properly configured in the `extract.py` file
+2. **Database Permissions**: Ensure your PostgreSQL user has CREATE, INSERT, and UPDATE permissions
+3. **Data Validation**: The pipeline includes validation steps to ensure data quality
+4. **Upserts**: The loading process uses INSERT ... ON CONFLICT to handle duplicate properties
+5. **Indexes**: The schema includes optimized indexes for common query patterns
 
-Useful SQL checks:
+## 🔍 Troubleshooting
+
+### Common Issues
+
+1. **Connection Error**: Check PostgreSQL is running and credentials are correct
+2. **API Limits**: The Zillow API may have rate limits - add delays if needed
+3. **Memory Issues**: For large datasets, consider processing in batches
+4. **Data Quality**: Check the logs for validation warnings and errors
+
+### Useful Queries
+
+Check loaded data:
 ```sql
 SELECT COUNT(*) FROM real_estate_properties;
 SELECT DISTINCT city, state FROM real_estate_properties;
